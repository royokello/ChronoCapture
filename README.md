# ChronoCapture

**ChronoCapture** is a lightweight tool that records your screen at regular intervals, organizes the images into daily folders, and converts them into videos for archival. Designed to run seamlessly in the background, ChronoCapture provides an organized way to document your screen activity with efficient storage management.

## Features
- **Per-Second Screen Recording**: Capture your screen at a customizable frame rate (e.g., 1 frame per second).
- **Daily Folder Organization**: Screenshots are stored in structured daily directories named by date (`YYYY-MM-DD`).
- **Real-Time Video Creation**: Automatically convert daily screenshots into videos with regular speed playback.
- **Storage Management**: Keep the last *N* days of screenshots while archiving older content as videos.
- **Customizable Output**:
  - Frame rate (FPS) for screenshots and video playback.
  - Video resolution (e.g., 512p, 1024p) and bitrate (e.g., 1024kbps, 2048kbps).
  - Configurable archive limit to manage storage efficiently.
- **Seamless Automation**: Automatically handles daily rollover and archival tasks.

## Use Cases
- **Machine Learning**: Provide context and personalize machine learning models.
- **Activity Logging**: Keep a detailed record of your screen for productivity tracking or compliance purposes.
- **Content Documentation**: Preserve daily workflows, presentations, or processes for future review.
- **Long-Term Monitoring**: Record screen usage for extended periods with minimal manual intervention.

## Getting Started
1. Clone this repository.
2. Create and run environment
  ```bash
  python -m venv venv
  venv\Scripts\activate
  ```
3. Install dependencies:
   ```bash
   pip install -r requirements.txt
   ```
4. Run the recorder:
  ```bash
  python main.py --fps 1 --root_dir /path/to/recordings --height 512 --bitrate 1024 --archive_limit 3
  ```

<<<<<<< HEAD
5. View your daily folders or check the archive folder for automatically generated videos.

## Services

1. Windows

=======
4. View your daily folders or check the archive folder for automatically generated videos.

>>>>>>> 8258a5c2
<|MERGE_RESOLUTION|>--- conflicted
+++ resolved
@@ -1,48 +1,42 @@
-# ChronoCapture
-
-**ChronoCapture** is a lightweight tool that records your screen at regular intervals, organizes the images into daily folders, and converts them into videos for archival. Designed to run seamlessly in the background, ChronoCapture provides an organized way to document your screen activity with efficient storage management.
-
-## Features
-- **Per-Second Screen Recording**: Capture your screen at a customizable frame rate (e.g., 1 frame per second).
-- **Daily Folder Organization**: Screenshots are stored in structured daily directories named by date (`YYYY-MM-DD`).
-- **Real-Time Video Creation**: Automatically convert daily screenshots into videos with regular speed playback.
-- **Storage Management**: Keep the last *N* days of screenshots while archiving older content as videos.
-- **Customizable Output**:
-  - Frame rate (FPS) for screenshots and video playback.
-  - Video resolution (e.g., 512p, 1024p) and bitrate (e.g., 1024kbps, 2048kbps).
-  - Configurable archive limit to manage storage efficiently.
-- **Seamless Automation**: Automatically handles daily rollover and archival tasks.
-
-## Use Cases
-- **Machine Learning**: Provide context and personalize machine learning models.
-- **Activity Logging**: Keep a detailed record of your screen for productivity tracking or compliance purposes.
-- **Content Documentation**: Preserve daily workflows, presentations, or processes for future review.
-- **Long-Term Monitoring**: Record screen usage for extended periods with minimal manual intervention.
-
-## Getting Started
-1. Clone this repository.
-2. Create and run environment
-  ```bash
-  python -m venv venv
-  venv\Scripts\activate
-  ```
-3. Install dependencies:
-   ```bash
-   pip install -r requirements.txt
-   ```
-4. Run the recorder:
-  ```bash
-  python main.py --fps 1 --root_dir /path/to/recordings --height 512 --bitrate 1024 --archive_limit 3
-  ```
-
-<<<<<<< HEAD
-5. View your daily folders or check the archive folder for automatically generated videos.
-
-## Services
-
-1. Windows
-
-=======
-4. View your daily folders or check the archive folder for automatically generated videos.
-
->>>>>>> 8258a5c2
+# ChronoCapture
+
+**ChronoCapture** is a lightweight tool that records your screen at regular intervals, organizes the images into daily folders, and converts them into videos for archival. Designed to run seamlessly in the background, ChronoCapture provides an organized way to document your screen activity with efficient storage management.
+
+## Features
+- **Per-Second Screen Recording**: Capture your screen at a customizable frame rate (e.g., 1 frame per second).
+- **Daily Folder Organization**: Screenshots are stored in structured daily directories named by date (`YYYY-MM-DD`).
+- **Real-Time Video Creation**: Automatically convert daily screenshots into videos with regular speed playback.
+- **Storage Management**: Keep the last *N* days of screenshots while archiving older content as videos.
+- **Customizable Output**:
+  - Frame rate (FPS) for screenshots and video playback.
+  - Video resolution (e.g., 512p, 1024p) and bitrate (e.g., 1024kbps, 2048kbps).
+  - Configurable archive limit to manage storage efficiently.
+- **Seamless Automation**: Automatically handles daily rollover and archival tasks.
+
+## Use Cases
+- **Machine Learning**: Provide context and personalize machine learning models.
+- **Activity Logging**: Keep a detailed record of your screen for productivity tracking or compliance purposes.
+- **Content Documentation**: Preserve daily workflows, presentations, or processes for future review.
+- **Long-Term Monitoring**: Record screen usage for extended periods with minimal manual intervention.
+
+## Getting Started
+1. Clone this repository.
+2. Create and run environment
+  ```bash
+  python -m venv venv
+  venv\Scripts\activate
+  ```
+3. Install dependencies:
+   ```bash
+   pip install -r requirements.txt
+   ```
+4. Run the recorder:
+  ```bash
+  python main.py --fps 1 --root_dir /path/to/recordings --height 512 --bitrate 1024 --archive_limit 3
+  ```
+
+5. View your daily folders or check the archive folder for automatically generated videos.
+
+## Services
+
+1. Windows